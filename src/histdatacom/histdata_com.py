--- conflicted
+++ resolved
@@ -104,23 +104,11 @@
                                 csv_chunks_queue,
                                 self.options)
 
-<<<<<<< HEAD
         if self.options.from_api:
             return scraper.run()
         else:
-            data = scraper.run()
-            return data
-=======
-            if self.args["from_api"]:
-                print("return data to api call from histdata_com.HistDataCom()")
-
-            #self.records_manager.shutdown()
-        finally:
-            pass
->>>>>>> 41e655d0
-        
-
-
+            scraper.run()
+          
 def main(options=None):
     if not options:
         options = ArgsNamespace()
